--- conflicted
+++ resolved
@@ -403,11 +403,6 @@
 
 :line
 
-The {splittol} keyword is disussed above with the {mix/disp} keyword.
-
-<<<<<<< HEAD
-:line
-=======
 The {force/disp/real} and {force/disp/kspace} keywords set the force
 accuracy for the real and space computations for the dispersion part
 of pppm/disp. As shown in "(Isele-Holder)"_#Isele-Holder1, optimal
@@ -424,7 +419,8 @@
 provide simulations that are either inaccurate or slow. Using this
 option is thus not recommended.  For guidelines on how to obtain good
 parameters, see the "Howto dispersion"_Howto_dispersion.html doc page.
->>>>>>> e8831123
+
+:line
 
 [Restrictions:] none
 
